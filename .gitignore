# model files
*.pth
*.pt
*.ckpt
*.onnx
*.tar
*.zip
*.npy

<<<<<<< HEAD
# Tensorboard
#  TensorBoard log files
tensorboard/

# Videos
*.mp4
*.avi
*.mov
*.mkv
*.webm

=======
>>>>>>> a2f56e43

# Byte-compiled / optimized / DLL files
__pycache__/
*.py[cod]
*$py.class

# C extensions
*.so

# Distribution / packaging
.Python
build/
develop-eggs/
dist/
downloads/
eggs/
.eggs/
lib/
lib64/
parts/
sdist/
var/
wheels/
share/python-wheels/
*.egg-info/
.installed.cfg
*.egg
MANIFEST

# PyInstaller
#  Usually these files are written by a python script from a template
#  before PyInstaller builds the exe, so as to inject date/other infos into it.
*.manifest
*.spec

# Installer logs
pip-log.txt
pip-delete-this-directory.txt

# Unit test / coverage reports
htmlcov/
.tox/
.nox/
.coverage
.coverage.*
.cache
nosetests.xml
coverage.xml
*.cover
*.py,cover
.hypothesis/
.pytest_cache/
cover/

# Translations
*.mo
*.pot

# Django stuff:
*.log
local_settings.py
db.sqlite3
db.sqlite3-journal

# Flask stuff:
instance/
.webassets-cache

# Scrapy stuff:
.scrapy

# Sphinx documentation
docs/_build/

# PyBuilder
.pybuilder/
target/

# Jupyter Notebook
.ipynb_checkpoints

# IPython
profile_default/
ipython_config.py

# pyenv
#   For a library or package, you might want to ignore these files since the code is
#   intended to run in multiple environments; otherwise, check them in:
# .python-version

# pipenv
#   According to pypa/pipenv#598, it is recommended to include Pipfile.lock in version control.
#   However, in case of collaboration, if having platform-specific dependencies or dependencies
#   having no cross-platform support, pipenv may install dependencies that don't work, or not
#   install all needed dependencies.
#Pipfile.lock

# UV
#   Similar to Pipfile.lock, it is generally recommended to include uv.lock in version control.
#   This is especially recommended for binary packages to ensure reproducibility, and is more
#   commonly ignored for libraries.
#uv.lock

# poetry
#   Similar to Pipfile.lock, it is generally recommended to include poetry.lock in version control.
#   This is especially recommended for binary packages to ensure reproducibility, and is more
#   commonly ignored for libraries.
#   https://python-poetry.org/docs/basic-usage/#commit-your-poetrylock-file-to-version-control
#poetry.lock

# pdm
#   Similar to Pipfile.lock, it is generally recommended to include pdm.lock in version control.
#pdm.lock
#   pdm stores project-wide configurations in .pdm.toml, but it is recommended to not include it
#   in version control.
#   https://pdm.fming.dev/latest/usage/project/#working-with-version-control
.pdm.toml
.pdm-python
.pdm-build/

# PEP 582; used by e.g. github.com/David-OConnor/pyflow and github.com/pdm-project/pdm
__pypackages__/

# Celery stuff
celerybeat-schedule
celerybeat.pid

# SageMath parsed files
*.sage.py

# Environments
.env
.venv
env/
venv/
ENV/
env.bak/
venv.bak/

# Spyder project settings
.spyderproject
.spyproject

# Rope project settings
.ropeproject

# mkdocs documentation
/site

# mypy
.mypy_cache/
.dmypy.json
dmypy.json

# Pyre type checker
.pyre/

# pytype static type analyzer
.pytype/

# Cython debug symbols
cython_debug/

# PyCharm
#  JetBrains specific template is maintained in a separate JetBrains.gitignore that can
#  be found at https://github.com/github/gitignore/blob/main/Global/JetBrains.gitignore
#  and can be added to the global gitignore or merged into this file.  For a more nuclear
#  option (not recommended) you can uncomment the following to ignore the entire idea folder.
#.idea/

# Ruff stuff:
.ruff_cache/

# PyPI configuration file
.pypirc<|MERGE_RESOLUTION|>--- conflicted
+++ resolved
@@ -7,7 +7,6 @@
 *.zip
 *.npy
 
-<<<<<<< HEAD
 # Tensorboard
 #  TensorBoard log files
 tensorboard/
@@ -18,9 +17,6 @@
 *.mov
 *.mkv
 *.webm
-
-=======
->>>>>>> a2f56e43
 
 # Byte-compiled / optimized / DLL files
 __pycache__/
